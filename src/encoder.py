import torch
import tiktoken
import joblib

from pathlib import Path
from typing import List, Optional
from encodec import EncodecModel
from transformers import HubertModel, Wav2Vec2BertModel, AutoFeatureExtractor, WhisperForAudioClassification, WhisperFeatureExtractor

from .utils import read_audio
from .configs import HubertEncoderConfig, AudioConfig, VoiceEncoderConfig, Wav2VecBertConfig, WhisperEncoderConfig
from .logger import logger
from .processors import Wav2VecBertProcessor


torch.backends.cuda.matmul.allow_tf32 = True  # allow tf32 on matmul
torch.backends.cudnn.allow_tf32 = True  # allow tf32 on cudnn
torch.set_float32_matmul_precision("high") # set matmul precision to use either bfloat16 or tf32
# torch.backends.cudnn.benchmark = True  # Selects the best conv algo

def w2vbert2_processor(audio, processor):

    proc = processor(
        audio,
        sampling_rate=Wav2VecBertConfig.model_sample_rate,
        return_attention_masks=True,
        return_tensors='pt'
    )

    return proc.input_features, proc.attention_mask


def hubert_processor(audio, processor):

    return processor(
        audio,
        sampling_rate=HubertEncoderConfig.model_sample_rate,
        return_tensors='pt'
    ).input_values[0]


def whisper_processor(audio, processor):
    proc = processor(
        audio.numpy(),
        sampling_rate=WhisperEncoderConfig.model_sample_rate,
        return_attention_mask=True,
        return_tensors='pt',
        truncation=False,
        padding="longest",
        pad_to_multiple_of=WhisperEncoderConfig.model_sample_rate * WhisperEncoderConfig.single_segment_duration,
    )

    return proc.input_features.transpose(1, 2), proc.attention_mask


class TextEncoder:
    """
    Simple wrapper around the TikToken encoder to encode a list of strings
    """

    def __init__(self, tokenizer_name: str = "cl100k_base", num_threads: int = 12):
        self.encoder = tiktoken.get_encoding(tokenizer_name)
        self.num_threads = num_threads

    def __call__(self, x: List[str]) -> List[List[int]]:
        return self.encoder.encode_batch(
            x,
            num_threads=self.num_threads
        )


class VoiceEncoder:
    def __init__(
            self,
            bandwidth: float,
            single_segment_duration: int,
            device: str = 'cpu',
            compile: bool = True
        ):

        self.model = EncodecModel.encodec_model_24khz()
        self.model.to(device)
        self.model.set_target_bandwidth(bandwidth)

        self.device = torch.device(device)
        self.segment_length = self.model.sample_rate * single_segment_duration

        self.model.eval()

        if compile:
            self.model = torch.compile(self.model, mode="reduce-overhead")

            # Warmup the model
            input = torch.randn(1, 1, self.segment_length, device=device)
            for _ in range(5):
                self.model(input)

    def __call__(self, input_batch: torch.Tensor, attention_mask: torch.Tensor):
        with torch.amp.autocast(device_type='cuda', dtype=torch.bfloat16):
            with torch.no_grad():

                emb = self.model.encoder(input_batch.unsqueeze(1))

                codes = self.model.quantizer.encode(
                    emb, self.model.frame_rate, self.model.bandwidth
                )

                # TODO: Add cutoff support
                codes = codes.transpose(0, 1).to(dtype=torch.int16)  # [B, K, T]
                logger.info(f'Embedding shape: {emb.shape}, Codes shape: {codes.shape}')

                return codes.detach()


class HubertEncoder:
    def __init__(
        self,
        config: HubertEncoderConfig=HubertEncoderConfig(),
        quantize: bool = True,
        device: str = 'cpu',
        compile: bool = True
    ):

        model_id = config.model_id
        self.batch_size = config.batch_size
        self.segment_length = config.model_sample_rate * config.single_segment_duration
        self.device = torch.device(device)
        self.config = config
        self.quantize = quantize

        self.pad_token = 0
        self.output_layer = 11

        self.model = HubertModel.from_pretrained(model_id).to(self.device)

        self.model.eval()

        if self.quantize:
            self.km = joblib.load(config.quantizer_path)
            self.C_np = self.km.cluster_centers_.transpose()
            self.Cnorm_np = (self.C_np ** 2).sum(0)

            self.C = torch.from_numpy(self.C_np).t().to(self.device)
            self.Cnorm = torch.from_numpy(self.Cnorm_np).to(self.device)

            del(self.C_np)
            del(self.Cnorm_np)

        if compile:
            self.model = torch.compile(self.model)

            # warmup the model
            input = torch.randn((self.batch_size, 16000), device=self.device)#, dtype=torch.float16)
            am = torch.ones((self.batch_size, 16000), device=self.device)#, dtype=torch.float16
            for _ in range(5):
                _ = self.model(input, attention_mask=am, output_hidden_states=True).hidden_states

    def __call__(self, input_batch: torch.Tensor, attention_mask: torch.Tensor):
        with torch.amp.autocast(device_type='cuda', dtype=torch.bfloat16):
            with torch.no_grad():
                logger.info(f"Waveform size: {input_batch.shape}, Attention mask size: {attention_mask.shape}")

                embeddings = self.model.forward(input_batch, attention_mask=attention_mask, output_hidden_states=True).hidden_states # N, B, T, D

                if self.quantize:
                    embeddings = embeddings[self.output_layer]  # B, T, D
                    logger.info(f'Embeddings size: {embeddings.shape}, dtype: {embeddings.dtype}')
                    # Compute L2 norm
                    distances = torch.cdist(embeddings, self.C)  # (B, T, K)
                    min_dist = torch.argmin(distances, dim=-1, keepdim=True)  # (B, T, 1)

                    min_dist = min_dist.transpose(1, 2).to(dtype=torch.int16).detach()  # B, 1, T
                    logger.info(f'Min dist size: {min_dist.shape}')

                    return min_dist

                return embeddings


class Wav2VecBertEncoder(torch.nn.Module):
    def __init__(
        self,
        config: Wav2VecBertConfig,
        quantize: bool = False,
        device: str = 'cpu',
        compile: bool = True,
        multi_gpu: bool = False
    ):

        super().__init__()
        model_id = config.model_id
        segment_length = config.model_token_rate * config.single_segment_duration

        # Defaults from huggingface
        self.processor = Wav2VecBertProcessor(
            feature_size=80,
            num_mel_bins=80,
            sampling_rate=16000,
            stride=2,
            padding_value=1,
            pad_to_multiple_of=segment_length,
            device=device,
        )

        self.output_layer = config.output_layer

        self.model = Wav2Vec2BertModel.from_pretrained(model_id)
        self.quantize = quantize

        if multi_gpu and torch.cuda.device_count() > 1:
            logger.info(f"Using {torch.cuda.device_count()} GPUs")
            self.model = torch.nn.DataParallel(self.model)

<<<<<<< HEAD
        self.model.to(self.device)
=======
        self.model.to(device)
>>>>>>> 6a985f69

        self.model.eval()

        self.layer_norm = torch.nn.LayerNorm(
            normalized_shape=1024,
            elementwise_affine=False,
            bias=False,
            device=device,
        )

        logger.info(f'Ouput layer: {self.output_layer}')

        if self.quantize:
            kmeans_path = Path(config.quantizer_path) # type: ignore
            km = joblib.load(kmeans_path)

            self.C = torch.from_numpy(km.cluster_centers_).to(device)

            del(km)

<<<<<<< HEAD
        if compile:
            self.model = torch.compile(self.model)

            # Warmup the model, model expects dimension length to be 160
            input = torch.randn((1, 64, 160), device=self.device)
            am = torch.ones((1, 64), device=self.device)

            for _ in range(5):
                _ = self.model(input, attention_mask=am, output_hidden_states=True)

            del(input)
            del(am)

    def forward(self, input_batch: torch.Tensor, attention_mask: torch.Tensor):
=======
    def forward(self, input_batch: torch.Tensor, mask: torch.Tensor):
>>>>>>> 6a985f69
        with torch.amp.autocast(device_type='cuda', dtype=torch.bfloat16):
            with torch.no_grad():
                proc_out = self.processor(input_batch, mask)
                input_features, attention_mask = proc_out['input_features'], proc_out['attention_mask']

                logger.info(f"Batch size: {input_batch.shape}, Mask size: {mask.shape}")
                logger.info(f"Processed size: {input_features.shape}, Mask size: {attention_mask.shape}")

                embeddings = self.model.forward(input_features, attention_mask=attention_mask, output_hidden_states=True).hidden_states # (N, B, T, D)

                if self.quantize:
                    embeddings = embeddings[self.output_layer]  # B, T, D
                    embeddings = self.layer_norm(embeddings)

                    logger.info(f'Embeddings size: {embeddings.shape}, dtype: {embeddings.dtype}')
                    # Compute L2 norm
                    distances = torch.cdist(embeddings, self.C)  # (B, T, K)
                    min_dist = torch.argmin(distances, dim=-1, keepdim=True)  # (B, T, 1)

                    min_dist = min_dist.transpose(1, 2).to(dtype=torch.int16).detach()  # B, 1, T
                    logger.info(f'Min dist size: {min_dist.shape}')

                    return min_dist

                return embeddings


class WhisperEncoder:
    def __init__(
        self,
        config: WhisperEncoderConfig,
        quantize: bool = False,
        device: str = 'cpu',
        compile: bool = True
    ):

        model_id = config.model_id
        self.segment_length = config.model_sample_rate * config.single_segment_duration
        self.device = torch.device(device)

        self.output_layer = config.output_layer

        self.model = WhisperForAudioClassification.from_pretrained(model_id, attn_implementation="sdpa").to(self.device)
        self.quantize = quantize

        self.model.eval()

        logger.info(f'Ouput layer: {self.output_layer}')

        if self.quantize:
            kmeans_path = Path(config.quantizer_path) # type: ignore
            km = joblib.load(kmeans_path)

            self.C = torch.from_numpy(km.cluster_centers_).to(self.device)

            del(km)

        if compile:
            self.model = torch.compile(self.model)

            # Warmup the model, model expects dimension length to be 160
            input = torch.randn((1, 80, 3000), device=self.device)

            for _ in range(5):
                _ = self.model(input, output_hidden_states=True)

            del(input)

    def __call__(self, input_batch: torch.Tensor, attention_mask: Optional[torch.Tensor] = None):
        with torch.amp.autocast(device_type='cuda', dtype=torch.bfloat16):
            with torch.no_grad():
                input_batch = input_batch.transpose(1, 2)
                logger.info(f"Batch size: {input_batch.shape}")

                embeddings = self.model.forward(input_batch, output_hidden_states=True).hidden_states # (N, B, T, D)
                logger.info(f'Embeddings size: {len(embeddings)}, dtype: {embeddings[0].dtype}')

                if self.quantize:
                    embeddings = embeddings[self.output_layer]  # B, T, D

                    # Compute L2 norm
                    distances = torch.cdist(embeddings, self.C)  # (B, T, K)
                    min_dist = torch.argmin(distances, dim=-1, keepdim=True)  # (B, T, 1)

                    min_dist = min_dist.transpose(1, 2).to(dtype=torch.int16).detach()  # B, 1, T
                    logger.info(f'Min dist size: {min_dist.shape}')

                    return min_dist

                return embeddings



if __name__ == '__main__':
    """
    python -m src.encoder --tokenizer encodec --indir /path/to/audio/files --outdir /path/to/output/directory
    """
    import os
    from time import time
    from tqdm import tqdm
    from pathlib import Path
    from argparse import ArgumentParser

    from .configs import VoiceEncoderConfig
    from .utils import find_audio_files, save_audio_tokens

    parser = ArgumentParser(description='Encode audio files in indir one by one using the tokenizer specified. Writes tokens to outdir')

    parser.add_argument('--tokenizer', choices=['encodec', 'hubert', 'w2vbert2', 'whisper'], type=str, required=True, help='Encoder to run.')
    parser.add_argument('--indir', type=str, required=True, help='Input filename for audio files.')
    parser.add_argument('--outdir', type=str, required=False, help='Output directory for encoded files.')

    args = parser.parse_args()

    audio_file_paths = find_audio_files(args.indir)

    os.makedirs(args.outdir, exist_ok=True)

    device = 'cuda:0'

    print(f'Found {len(audio_file_paths)} audio files.')

    if args.tokenizer == 'encodec':
        print(f'Encoding using encodec')
        voice_encoder = VoiceEncoder(
            bandwidth=VoiceEncoderConfig.bandwidth,
            single_segment_duration=VoiceEncoderConfig.single_segment_duration,
            device=device,
            compile=False
        )

        start_time = time()

        for p in tqdm(audio_file_paths):
            a = read_audio(Path(p).expanduser(), VoiceEncoderConfig.model_sample_rate)
            audio_config = AudioConfig(file_name=p, length_seconds=a.shape[-1], length_samples=a.shape[-1] * 24_000, length_tokens=50)

            encoded = voice_encoder(a.to(device), torch.ones_like(a, device=device))
            print(encoded.shape)
            save_audio_tokens(encoded, audio_config, args.outdir)

        print(f'Encodec encoding took {time() - start_time:.2f}s')

    elif args.tokenizer == 'hubert':
        print(f'Encoding using hubert')

        from transformers import Wav2Vec2FeatureExtractor
        processor = Wav2Vec2FeatureExtractor.from_pretrained(HubertEncoderConfig.model_id)
        hubert_encoder = HubertEncoder(
            config=HubertEncoderConfig(),
            device=device,
            compile=False
        )

        start_time = time()

        for p in tqdm(audio_file_paths):
            a = read_audio(Path(p).expanduser(), 16_000)
            a = hubert_processor(a, processor)
            am = torch.ones_like(a, device=device)

            audio_config = AudioConfig(file_name=p, length_seconds=a.shape[-1], length_samples=a.shape[-1] * 16_000, length_tokens=50)

            encoded = hubert_encoder(a.to(device), am)
            save_audio_tokens(encoded.squeeze(0), audio_config, args.outdir)

        print(f'Hubert encoding took {time() - start_time:.2f}s')

    elif args.tokenizer == 'w2vbert2':
        print(f'Encoding using wav2vec')

        wav2vec_encoder = Wav2VecBertEncoder(
            config=Wav2VecBertConfig(),
            quantize=True,
            device=device,
            compile=False
        )

        start_time = time()

        for p in tqdm(audio_file_paths):
            a = read_audio(Path(p).expanduser(), 16_000)
            am = torch.ones_like(a, device=device)

            audio_config = AudioConfig(
                file_name=p,
                length_seconds=a.shape[-1]/16_000,
                length_samples=a.shape[-1],
                length_tokens=50
            )

            encoded = wav2vec_encoder(a.to(device), am.to(device))
            save_audio_tokens(encoded, audio_config, args.outdir)

        print(f'Wav2Vec encoding took {time() - start_time:.2f}s')

    elif args.tokenizer == 'whisper':
        print(f'Encoding using Whisper')

        processor = WhisperFeatureExtractor.from_pretrained(WhisperEncoderConfig.model_id)
        whisper_encoder = WhisperEncoder(
            config=WhisperEncoderConfig(),
            quantize=True,
            device=device,
            compile=False
        )

        start_time = time()

        for p in tqdm(audio_file_paths):
            a = read_audio(Path(p).expanduser(), 16_000)
            i, am = whisper_processor(a, processor)

            audio_config = AudioConfig(
                file_name=p,
                length_seconds=a.shape[-1]/16_000,
                length_samples=a.shape[-1],
                length_tokens=100
            )

            encoded = whisper_encoder(i.to(device), am.to(device))
            save_audio_tokens(encoded.squeeze(0), audio_config, args.outdir)

        print(f'Whisper encoding took {time() - start_time:.2f}s')<|MERGE_RESOLUTION|>--- conflicted
+++ resolved
@@ -211,11 +211,7 @@
             logger.info(f"Using {torch.cuda.device_count()} GPUs")
             self.model = torch.nn.DataParallel(self.model)
 
-<<<<<<< HEAD
-        self.model.to(self.device)
-=======
         self.model.to(device)
->>>>>>> 6a985f69
 
         self.model.eval()
 
@@ -236,24 +232,7 @@
 
             del(km)
 
-<<<<<<< HEAD
-        if compile:
-            self.model = torch.compile(self.model)
-
-            # Warmup the model, model expects dimension length to be 160
-            input = torch.randn((1, 64, 160), device=self.device)
-            am = torch.ones((1, 64), device=self.device)
-
-            for _ in range(5):
-                _ = self.model(input, attention_mask=am, output_hidden_states=True)
-
-            del(input)
-            del(am)
-
-    def forward(self, input_batch: torch.Tensor, attention_mask: torch.Tensor):
-=======
     def forward(self, input_batch: torch.Tensor, mask: torch.Tensor):
->>>>>>> 6a985f69
         with torch.amp.autocast(device_type='cuda', dtype=torch.bfloat16):
             with torch.no_grad():
                 proc_out = self.processor(input_batch, mask)
