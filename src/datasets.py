import torch
import math
from tqdm import tqdm
from typing import List, Optional
import numpy as np
from copy import deepcopy
import torch.nn.functional as F
from torch.utils.data import IterableDataset, get_worker_info

from .configs import AudioConfig
from .utils import read_audio
from .logger import logger


def collate_fn(batch):
    segments, attention_masks, file_names = zip(*batch)
    return torch.stack(segments), torch.stack(attention_masks), file_names


class AudioBatchDataset(IterableDataset):
    def __init__(
            self,
            audio_files: List[str],
            sample_rate: int,
            single_segment_duration: int,
            model_token_rate: int,
            transform=None,
            post_transform=None,
            pad_token: Optional[int] = 0,
            overlap: float = 0
        ):

        # From: https://github.com/pytorch/pytorch/issues/13246#issuecomment-715050814
        # If the list of audio files is Python list, the memory usage is very high when using multiple works
        # It is better to convert the list to numpy array
        # More here: https://github.com/pytorch/pytorch/issues/13246#issuecomment-905703662
        self.audio_files = np.array(audio_files).astype(np.string_)

        # self.audio_files = audio_files

        self.sample_rate = sample_rate
        self.model_token_rate = model_token_rate
        self.transform = transform
        self.post_transform = post_transform
        self.pad_token = pad_token

        self.single_segment_duration = single_segment_duration
        self.segment_length = single_segment_duration*sample_rate
        self.stride = int(self.segment_length - overlap * sample_rate)

        # TODO: Implement overlap
        assert self.stride == self.segment_length, "Overlap not supported yet"

        self.pbar = tqdm(total=len(self.audio_files), desc="Processing audio files", position=-1, leave=True)
        self.files_processed = torch.zeros(1, dtype=torch.long).share_memory_()

    def __iter__(self):
        worker_info = get_worker_info()

        iter_start = 0
        iter_end = len(self.audio_files)

        if worker_info is not None:
            per_worker = int(
                math.ceil(len(self.audio_files) / float(worker_info.num_workers))
            )
            worker_id = worker_info.id
            iter_start = worker_id * per_worker
            iter_end = min(iter_start + per_worker, len(self.audio_files))

            logger.info(f"Worker {worker_id} processing files {iter_start} to {iter_end}")

        for idx in range(iter_start, iter_end):
            self.files_processed += 1
            self.pbar.n = self.files_processed.item()
            self.pbar.refresh()

            file_path = str(self.audio_files[idx], encoding='utf-8')
            # file_path = self.audio_files[idx]
            waveform = read_audio(file_path, self.sample_rate)
            length = waveform.shape[-1]

            if self.transform:
                waveform = self.transform(waveform)

            audio_config = AudioConfig(
                file_name=file_path,
                length_seconds=length/ self.sample_rate,
                length_samples=length,
                length_tokens=self.model_token_rate
            )

            # If post transform is provided it is assumed that the transform
            # will take in the audio and produce (N, D) tensor where N 
            # is the number od tokens and D is the dimension of the token
            if self.post_transform:
                input_ids, attention_mask = self.post_transform(waveform)
                input_ids, attention_mask = input_ids.squeeze(0), attention_mask.squeeze(0)
                stride = self.model_token_rate * self.single_segment_duration

                idx = 0
                for i in range(0, input_ids.shape[0], stride):
                    segment = input_ids[i:i+stride, :]
                    mask = attention_mask[i:i+stride]

                    # Store audio configs start idx, end idx in seconds
                    audio_config.start_idx = idx
                    audio_config.end_idx = min(idx + self.segment_length, length)
                    idx += self.segment_length

                    if self.pad_token is None:
                        yield segment, mask, deepcopy(audio_config)
                        continue

                    padded_len = stride - segment.shape[0]
                    segment = F.pad(segment, (0, 0, 0, padded_len), "constant", value=self.pad_token)
                    mask = F.pad(mask, (0, padded_len), "constant", value=0)

                    yield segment, mask, deepcopy(audio_config)

                continue


            for i in range(0, length, self.stride):
                segment = waveform[0, i:i+self.segment_length]
                attention_mask = torch.ones(segment.shape[0])
                audio_config.start_idx = i
                audio_config.end_idx = min(i + self.segment_length, length)

                if segment.shape[0] < self.segment_length:
                    padded_segment_len = self.segment_length - segment.shape[0]

                    attention_mask = F.pad(attention_mask, (0, padded_segment_len), value=0)
                    segment = F.pad(segment, (0, padded_segment_len), value=self.pad_token)

                yield segment, attention_mask, deepcopy(audio_config)

        self.pbar.close()

if __name__ == '__main__':
    import pdb
    from torch.utils.data import DataLoader
    from argparse import ArgumentParser
    from functools import partial
    from torch.cuda import empty_cache

    from .utils import get_dataset_files

    parser = ArgumentParser()
    parser.add_argument('--tokenizer', choices=['encodec', 'hubert', 'w2vbert2', 'whisper'], type=str, required=True, help='Encoder to run.')
    parser.add_argument('--batch_size', type=int, default=32, help='Batch size for encoding.')
    parser.add_argument('--workers', type=int, default=4, help='Batch size for encoding.')

    args = parser.parse_args()
    files = get_dataset_files(None, 'speechcolab/gigaspeech') # type: ignore

    if args.tokenizer == 'encodec':
        from .configs import VoiceEncoderConfig

        dataset = AudioBatchDataset(
            files,
            sample_rate=VoiceEncoderConfig.model_sample_rate,
            single_segment_duration=VoiceEncoderConfig.single_segment_duration,
            model_token_rate=VoiceEncoderConfig.model_token_rate,
            pad_token=VoiceEncoderConfig.pad_token
        )

    elif args.tokenizer == 'hubert':
        from transformers import Wav2Vec2FeatureExtractor
        from .encoder import hubert_processor
        from .configs import HubertEncoderConfig

        processor = Wav2Vec2FeatureExtractor.from_pretrained(HubertEncoderConfig.model_id)
        tranform_func = partial(hubert_processor, processor=processor)

        dataset = AudioBatchDataset(
            files,
            sample_rate=HubertEncoderConfig.model_sample_rate,
            single_segment_duration=HubertEncoderConfig.single_segment_duration,
            transform=tranform_func,
            model_token_rate=HubertEncoderConfig.model_token_rate,
            pad_token=HubertEncoderConfig.pad_token
        )

    elif args.tokenizer == 'w2vbert2':
<<<<<<< HEAD
        from transformers import AutoFeatureExtractor
        from .encoder import w2vbert2_processor
        from .configs import Wav2VecBertConfig

        processor = AutoFeatureExtractor.from_pretrained(Wav2VecBertConfig.model_id)
        post_transform_func = partial(w2vbert2_processor, processor=processor)

=======
        from .encoder import w2vbert2_processor
        from .configs import Wav2VecBertConfig

>>>>>>> 6a985f69
        dataset = AudioBatchDataset(
            files,
            sample_rate=Wav2VecBertConfig.model_sample_rate,
            single_segment_duration=Wav2VecBertConfig.single_segment_duration,
<<<<<<< HEAD
            post_transform=post_transform_func,
=======
>>>>>>> 6a985f69
            model_token_rate=Wav2VecBertConfig.model_token_rate,
            pad_token=Wav2VecBertConfig.pad_token
        )

    dataloader = DataLoader(
        dataset,
        batch_size=args.batch_size,
        shuffle=False,
        collate_fn=collate_fn,
        num_workers=args.workers,
        prefetch_factor=2,
        pin_memory=True
    )

    for idx, (segments, attention_masks, file_names) in enumerate(dataloader):
        segments = segments.to('cuda')
        attention_masks = attention_masks.to('cuda')

        if idx % 10:
            empty_cache()<|MERGE_RESOLUTION|>--- conflicted
+++ resolved
@@ -183,27 +183,13 @@
         )
 
     elif args.tokenizer == 'w2vbert2':
-<<<<<<< HEAD
-        from transformers import AutoFeatureExtractor
         from .encoder import w2vbert2_processor
         from .configs import Wav2VecBertConfig
 
-        processor = AutoFeatureExtractor.from_pretrained(Wav2VecBertConfig.model_id)
-        post_transform_func = partial(w2vbert2_processor, processor=processor)
-
-=======
-        from .encoder import w2vbert2_processor
-        from .configs import Wav2VecBertConfig
-
->>>>>>> 6a985f69
         dataset = AudioBatchDataset(
             files,
             sample_rate=Wav2VecBertConfig.model_sample_rate,
             single_segment_duration=Wav2VecBertConfig.single_segment_duration,
-<<<<<<< HEAD
-            post_transform=post_transform_func,
-=======
->>>>>>> 6a985f69
             model_token_rate=Wav2VecBertConfig.model_token_rate,
             pad_token=Wav2VecBertConfig.pad_token
         )
