--- conflicted
+++ resolved
@@ -30,11 +30,7 @@
 
 
 class GigaSpeechDataset(Dataset):
-<<<<<<< HEAD
     def __init__(self, sample_rate: int, size: str = "s", split: str = "train"):
-=======
-    def __init__(self, sample_rate: int, size: str = "m", split: str = "train"):
->>>>>>> a0838070
         assert os.environ.get("HF_TOKEN"), "Please set the huggingface API token in the environment (HF_TOKEN)"
 
         self.dataset = load_dataset(
@@ -45,7 +41,6 @@
             # streaming=True
         )[split]
         self.sample_rate = sample_rate
-<<<<<<< HEAD
 
     def __len__(self):
         return len(self.dataset)
@@ -68,24 +63,4 @@
 
         except Exception as e:
             print(f"Error converting audio: {e}")
-            return None, None
-=======
-
-    def __len__(self):
-        return len(self.dataset)
-
-    def __getitem__(self, idx: int):
-        ds_idx = self.dataset[idx]
-        audio_input = torch.Tensor(ds_idx["audio"]["array"].reshape(1, -1))
-        sr = ds_idx["audio"]["sampling_rate"]
-
-        waveform = convert_audio(audio_input, sr, self.sample_rate, 1)
-
-        audio_config = AudioConfig(
-            file_name=ds_idx["audio"]["path"],
-            length_seconds=waveform.shape[-1] / self.sample_rate,
-            length_samples=waveform.shape[-1]
-        )
-
-        return waveform, audio_config
->>>>>>> a0838070
+            return None, None